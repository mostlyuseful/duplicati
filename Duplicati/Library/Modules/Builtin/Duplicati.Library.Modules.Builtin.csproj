﻿<?xml version="1.0" encoding="utf-8"?>
<Project ToolsVersion="4.0" DefaultTargets="Build" xmlns="http://schemas.microsoft.com/developer/msbuild/2003">
  <PropertyGroup>
    <Configuration Condition=" '$(Configuration)' == '' ">Debug</Configuration>
    <Platform Condition=" '$(Platform)' == '' ">AnyCPU</Platform>
    <ProductVersion>9.0.30729</ProductVersion>
    <SchemaVersion>2.0</SchemaVersion>
    <ProjectGuid>{52826615-7964-47FE-B4B3-1B2DBDF605B9}</ProjectGuid>
    <OutputType>Library</OutputType>
    <AppDesignerFolder>Properties</AppDesignerFolder>
    <RootNamespace>Duplicati.Library.Modules.Builtin</RootNamespace>
    <AssemblyName>Duplicati.Library.Modules.Builtin</AssemblyName>
    <FileAlignment>512</FileAlignment>
    <SignAssembly>True</SignAssembly>
    <AssemblyOriginatorKeyFile>Duplicati.snk</AssemblyOriginatorKeyFile>
    <FileUpgradeFlags>
    </FileUpgradeFlags>
    <OldToolsVersion>3.5</OldToolsVersion>
    <UpgradeBackupLocation />
  </PropertyGroup>
  <PropertyGroup Condition=" '$(Configuration)|$(Platform)' == 'Debug|AnyCPU' ">
    <DebugSymbols>True</DebugSymbols>
    <DebugType>full</DebugType>
    <Optimize>False</Optimize>
    <OutputPath>bin\Debug\</OutputPath>
    <DefineConstants>DEBUG;TRACE</DefineConstants>
    <ErrorReport>prompt</ErrorReport>
    <WarningLevel>4</WarningLevel>
  </PropertyGroup>
  <PropertyGroup Condition=" '$(Configuration)|$(Platform)' == 'Release|AnyCPU' ">
    <DebugType>pdbonly</DebugType>
    <Optimize>True</Optimize>
    <OutputPath>bin\Release\</OutputPath>
    <DefineConstants>TRACE</DefineConstants>
    <ErrorReport>prompt</ErrorReport>
    <WarningLevel>4</WarningLevel>
  </PropertyGroup>
<<<<<<< HEAD
  <PropertyGroup Condition=" '$(Configuration)|$(Platform)' == 'Debug|x86' ">
    <DebugSymbols>True</DebugSymbols>
    <OutputPath>bin\x86\Debug\</OutputPath>
    <DefineConstants>DEBUG;TRACE</DefineConstants>
    <DebugType>full</DebugType>
    <PlatformTarget>x86</PlatformTarget>
    <ErrorReport>prompt</ErrorReport>
    <WarningLevel>4</WarningLevel>
    <Optimize>False</Optimize>
  </PropertyGroup>
  <PropertyGroup Condition=" '$(Configuration)|$(Platform)' == 'Release|x86' ">
    <OutputPath>bin\x86\Release\</OutputPath>
    <DefineConstants>TRACE</DefineConstants>
    <Optimize>True</Optimize>
    <DebugType>pdbonly</DebugType>
    <PlatformTarget>x86</PlatformTarget>
    <ErrorReport>prompt</ErrorReport>
    <WarningLevel>4</WarningLevel>
  </PropertyGroup>
=======
>>>>>>> 1c0a21bc
  <ItemGroup>
    <Reference Include="DnsLib">
      <HintPath>..\..\..\..\thirdparty\DnsLite\DnsLib.dll</HintPath>
    </Reference>
    <Reference Include="System" />
    <Reference Include="System.Data" />
    <Reference Include="System.Net" />
    <Reference Include="System.Xml" />
  </ItemGroup>
  <ItemGroup>
    <Compile Include="ConsolePasswordInput.cs" />
    <Compile Include="HttpOptions.cs" />
    <Compile Include="Properties\AssemblyInfo.cs" />
    <Compile Include="SendMail.cs" />
    <Compile Include="Strings\ConsolePasswordInput.Designer.cs">
      <AutoGen>True</AutoGen>
      <DesignTime>True</DesignTime>
      <DependentUpon>ConsolePasswordInput.resx</DependentUpon>
    </Compile>
    <Compile Include="Strings\HttpOptions.Designer.cs">
      <AutoGen>True</AutoGen>
      <DesignTime>True</DesignTime>
      <DependentUpon>HttpOptions.resx</DependentUpon>
    </Compile>
    <Compile Include="RunScript.cs" />
    <Compile Include="Strings\RunScript.Designer.cs">
      <AutoGen>True</AutoGen>
      <DesignTime>True</DesignTime>
      <DependentUpon>RunScript.resx</DependentUpon>
    </Compile>
    <Compile Include="Strings\SendMail.Designer.cs">
      <AutoGen>True</AutoGen>
      <DesignTime>True</DesignTime>
      <DependentUpon>SendMail.resx</DependentUpon>
    </Compile>
  </ItemGroup>
  <ItemGroup>
    <ProjectReference Include="..\..\Interface\Duplicati.Library.Interface.csproj">
      <Project>{C5899F45-B0FF-483C-9D38-24A9FCAAB237}</Project>
      <Name>Duplicati.Library.Interface</Name>
    </ProjectReference>
    <ProjectReference Include="..\..\Utility\Duplicati.Library.Utility.csproj">
      <Project>{DE3E5D4C-51AB-4E5E-BEE8-E636CEBFBA65}</Project>
      <Name>Duplicati.Library.Utility</Name>
    </ProjectReference>
    <ProjectReference Include="..\..\Logging\Duplicati.Library.Logging.csproj">
      <Project>{D10A5FC0-11B4-4E70-86AA-8AEA52BD9798}</Project>
      <Name>Duplicati.Library.Logging</Name>
    </ProjectReference>
  </ItemGroup>
  <ItemGroup>
    <None Include="Duplicati.snk" />
    <Content Include="run-script-example.bat">
      <CopyToOutputDirectory>PreserveNewest</CopyToOutputDirectory>
    </Content>
  </ItemGroup>
  <ItemGroup />
  <ItemGroup>
    <EmbeddedResource Include="Strings\ConsolePasswordInput.resx">
      <Generator>ResXFileCodeGenerator</Generator>
      <LastGenOutput>ConsolePasswordInput.Designer.cs</LastGenOutput>
    </EmbeddedResource>
    <EmbeddedResource Include="Strings\HttpOptions.resx">
      <Generator>ResXFileCodeGenerator</Generator>
      <LastGenOutput>HttpOptions.Designer.cs</LastGenOutput>
    </EmbeddedResource>
    <EmbeddedResource Include="Strings\RunScript.resx">
      <Generator>ResXFileCodeGenerator</Generator>
      <LastGenOutput>RunScript.Designer.cs</LastGenOutput>
    </EmbeddedResource>
    <EmbeddedResource Include="Strings\SendMail.resx">
      <Generator>ResXFileCodeGenerator</Generator>
      <LastGenOutput>SendMail.Designer.cs</LastGenOutput>
    </EmbeddedResource>
  </ItemGroup>
  <Import Project="$(MSBuildToolsPath)\Microsoft.CSharp.targets" />
  <!-- To modify your build process, add your task inside one of the targets below and uncomment it. 
       Other similar extension points exist, see Microsoft.Common.targets.
  <Target Name="BeforeBuild">
  </Target>
  <Target Name="AfterBuild">
  </Target>
  -->
  <ItemGroup>
    <Content Include="run-script-example.sh">
      <CopyToOutputDirectory>PreserveNewest</CopyToOutputDirectory>
    </Content>
  </ItemGroup>
</Project><|MERGE_RESOLUTION|>--- conflicted
+++ resolved
@@ -1,148 +1,126 @@
-﻿<?xml version="1.0" encoding="utf-8"?>
-<Project ToolsVersion="4.0" DefaultTargets="Build" xmlns="http://schemas.microsoft.com/developer/msbuild/2003">
-  <PropertyGroup>
-    <Configuration Condition=" '$(Configuration)' == '' ">Debug</Configuration>
-    <Platform Condition=" '$(Platform)' == '' ">AnyCPU</Platform>
-    <ProductVersion>9.0.30729</ProductVersion>
-    <SchemaVersion>2.0</SchemaVersion>
-    <ProjectGuid>{52826615-7964-47FE-B4B3-1B2DBDF605B9}</ProjectGuid>
-    <OutputType>Library</OutputType>
-    <AppDesignerFolder>Properties</AppDesignerFolder>
-    <RootNamespace>Duplicati.Library.Modules.Builtin</RootNamespace>
-    <AssemblyName>Duplicati.Library.Modules.Builtin</AssemblyName>
-    <FileAlignment>512</FileAlignment>
-    <SignAssembly>True</SignAssembly>
-    <AssemblyOriginatorKeyFile>Duplicati.snk</AssemblyOriginatorKeyFile>
-    <FileUpgradeFlags>
-    </FileUpgradeFlags>
-    <OldToolsVersion>3.5</OldToolsVersion>
-    <UpgradeBackupLocation />
-  </PropertyGroup>
-  <PropertyGroup Condition=" '$(Configuration)|$(Platform)' == 'Debug|AnyCPU' ">
-    <DebugSymbols>True</DebugSymbols>
-    <DebugType>full</DebugType>
-    <Optimize>False</Optimize>
-    <OutputPath>bin\Debug\</OutputPath>
-    <DefineConstants>DEBUG;TRACE</DefineConstants>
-    <ErrorReport>prompt</ErrorReport>
-    <WarningLevel>4</WarningLevel>
-  </PropertyGroup>
-  <PropertyGroup Condition=" '$(Configuration)|$(Platform)' == 'Release|AnyCPU' ">
-    <DebugType>pdbonly</DebugType>
-    <Optimize>True</Optimize>
-    <OutputPath>bin\Release\</OutputPath>
-    <DefineConstants>TRACE</DefineConstants>
-    <ErrorReport>prompt</ErrorReport>
-    <WarningLevel>4</WarningLevel>
-  </PropertyGroup>
-<<<<<<< HEAD
-  <PropertyGroup Condition=" '$(Configuration)|$(Platform)' == 'Debug|x86' ">
-    <DebugSymbols>True</DebugSymbols>
-    <OutputPath>bin\x86\Debug\</OutputPath>
-    <DefineConstants>DEBUG;TRACE</DefineConstants>
-    <DebugType>full</DebugType>
-    <PlatformTarget>x86</PlatformTarget>
-    <ErrorReport>prompt</ErrorReport>
-    <WarningLevel>4</WarningLevel>
-    <Optimize>False</Optimize>
-  </PropertyGroup>
-  <PropertyGroup Condition=" '$(Configuration)|$(Platform)' == 'Release|x86' ">
-    <OutputPath>bin\x86\Release\</OutputPath>
-    <DefineConstants>TRACE</DefineConstants>
-    <Optimize>True</Optimize>
-    <DebugType>pdbonly</DebugType>
-    <PlatformTarget>x86</PlatformTarget>
-    <ErrorReport>prompt</ErrorReport>
-    <WarningLevel>4</WarningLevel>
-  </PropertyGroup>
-=======
->>>>>>> 1c0a21bc
-  <ItemGroup>
-    <Reference Include="DnsLib">
-      <HintPath>..\..\..\..\thirdparty\DnsLite\DnsLib.dll</HintPath>
-    </Reference>
-    <Reference Include="System" />
-    <Reference Include="System.Data" />
-    <Reference Include="System.Net" />
-    <Reference Include="System.Xml" />
-  </ItemGroup>
-  <ItemGroup>
-    <Compile Include="ConsolePasswordInput.cs" />
-    <Compile Include="HttpOptions.cs" />
-    <Compile Include="Properties\AssemblyInfo.cs" />
-    <Compile Include="SendMail.cs" />
-    <Compile Include="Strings\ConsolePasswordInput.Designer.cs">
-      <AutoGen>True</AutoGen>
-      <DesignTime>True</DesignTime>
-      <DependentUpon>ConsolePasswordInput.resx</DependentUpon>
-    </Compile>
-    <Compile Include="Strings\HttpOptions.Designer.cs">
-      <AutoGen>True</AutoGen>
-      <DesignTime>True</DesignTime>
-      <DependentUpon>HttpOptions.resx</DependentUpon>
-    </Compile>
-    <Compile Include="RunScript.cs" />
-    <Compile Include="Strings\RunScript.Designer.cs">
-      <AutoGen>True</AutoGen>
-      <DesignTime>True</DesignTime>
-      <DependentUpon>RunScript.resx</DependentUpon>
-    </Compile>
-    <Compile Include="Strings\SendMail.Designer.cs">
-      <AutoGen>True</AutoGen>
-      <DesignTime>True</DesignTime>
-      <DependentUpon>SendMail.resx</DependentUpon>
-    </Compile>
-  </ItemGroup>
-  <ItemGroup>
-    <ProjectReference Include="..\..\Interface\Duplicati.Library.Interface.csproj">
-      <Project>{C5899F45-B0FF-483C-9D38-24A9FCAAB237}</Project>
-      <Name>Duplicati.Library.Interface</Name>
-    </ProjectReference>
-    <ProjectReference Include="..\..\Utility\Duplicati.Library.Utility.csproj">
-      <Project>{DE3E5D4C-51AB-4E5E-BEE8-E636CEBFBA65}</Project>
-      <Name>Duplicati.Library.Utility</Name>
-    </ProjectReference>
-    <ProjectReference Include="..\..\Logging\Duplicati.Library.Logging.csproj">
-      <Project>{D10A5FC0-11B4-4E70-86AA-8AEA52BD9798}</Project>
-      <Name>Duplicati.Library.Logging</Name>
-    </ProjectReference>
-  </ItemGroup>
-  <ItemGroup>
-    <None Include="Duplicati.snk" />
-    <Content Include="run-script-example.bat">
-      <CopyToOutputDirectory>PreserveNewest</CopyToOutputDirectory>
-    </Content>
-  </ItemGroup>
-  <ItemGroup />
-  <ItemGroup>
-    <EmbeddedResource Include="Strings\ConsolePasswordInput.resx">
-      <Generator>ResXFileCodeGenerator</Generator>
-      <LastGenOutput>ConsolePasswordInput.Designer.cs</LastGenOutput>
-    </EmbeddedResource>
-    <EmbeddedResource Include="Strings\HttpOptions.resx">
-      <Generator>ResXFileCodeGenerator</Generator>
-      <LastGenOutput>HttpOptions.Designer.cs</LastGenOutput>
-    </EmbeddedResource>
-    <EmbeddedResource Include="Strings\RunScript.resx">
-      <Generator>ResXFileCodeGenerator</Generator>
-      <LastGenOutput>RunScript.Designer.cs</LastGenOutput>
-    </EmbeddedResource>
-    <EmbeddedResource Include="Strings\SendMail.resx">
-      <Generator>ResXFileCodeGenerator</Generator>
-      <LastGenOutput>SendMail.Designer.cs</LastGenOutput>
-    </EmbeddedResource>
-  </ItemGroup>
-  <Import Project="$(MSBuildToolsPath)\Microsoft.CSharp.targets" />
-  <!-- To modify your build process, add your task inside one of the targets below and uncomment it. 
-       Other similar extension points exist, see Microsoft.Common.targets.
-  <Target Name="BeforeBuild">
-  </Target>
-  <Target Name="AfterBuild">
-  </Target>
-  -->
-  <ItemGroup>
-    <Content Include="run-script-example.sh">
-      <CopyToOutputDirectory>PreserveNewest</CopyToOutputDirectory>
-    </Content>
-  </ItemGroup>
+﻿<?xml version="1.0" encoding="utf-8"?>
+<Project ToolsVersion="4.0" DefaultTargets="Build" xmlns="http://schemas.microsoft.com/developer/msbuild/2003">
+  <PropertyGroup>
+    <Configuration Condition=" '$(Configuration)' == '' ">Debug</Configuration>
+    <Platform Condition=" '$(Platform)' == '' ">AnyCPU</Platform>
+    <ProductVersion>9.0.30729</ProductVersion>
+    <SchemaVersion>2.0</SchemaVersion>
+    <ProjectGuid>{52826615-7964-47FE-B4B3-1B2DBDF605B9}</ProjectGuid>
+    <OutputType>Library</OutputType>
+    <AppDesignerFolder>Properties</AppDesignerFolder>
+    <RootNamespace>Duplicati.Library.Modules.Builtin</RootNamespace>
+    <AssemblyName>Duplicati.Library.Modules.Builtin</AssemblyName>
+    <FileAlignment>512</FileAlignment>
+    <SignAssembly>true</SignAssembly>
+    <AssemblyOriginatorKeyFile>Duplicati.snk</AssemblyOriginatorKeyFile>
+    <FileUpgradeFlags>
+    </FileUpgradeFlags>
+    <OldToolsVersion>3.5</OldToolsVersion>
+    <UpgradeBackupLocation />
+  </PropertyGroup>
+  <PropertyGroup Condition=" '$(Configuration)|$(Platform)' == 'Debug|AnyCPU' ">
+    <DebugSymbols>true</DebugSymbols>
+    <DebugType>full</DebugType>
+    <Optimize>false</Optimize>
+    <OutputPath>bin\Debug\</OutputPath>
+    <DefineConstants>DEBUG;TRACE</DefineConstants>
+    <ErrorReport>prompt</ErrorReport>
+    <WarningLevel>4</WarningLevel>
+  </PropertyGroup>
+  <PropertyGroup Condition=" '$(Configuration)|$(Platform)' == 'Release|AnyCPU' ">
+    <DebugType>pdbonly</DebugType>
+    <Optimize>true</Optimize>
+    <OutputPath>bin\Release\</OutputPath>
+    <DefineConstants>TRACE</DefineConstants>
+    <ErrorReport>prompt</ErrorReport>
+    <WarningLevel>4</WarningLevel>
+  </PropertyGroup>
+  <ItemGroup>
+    <Reference Include="DnsLib">
+      <HintPath>..\..\..\..\thirdparty\DnsLite\DnsLib.dll</HintPath>
+    </Reference>
+    <Reference Include="System" />
+    <Reference Include="System.Data" />
+    <Reference Include="System.Net" />
+    <Reference Include="System.Xml" />
+  </ItemGroup>
+  <ItemGroup>
+    <Compile Include="ConsolePasswordInput.cs" />
+    <Compile Include="HttpOptions.cs" />
+    <Compile Include="Properties\AssemblyInfo.cs" />
+    <Compile Include="SendMail.cs" />
+    <Compile Include="Strings\ConsolePasswordInput.Designer.cs">
+      <AutoGen>True</AutoGen>
+      <DesignTime>True</DesignTime>
+      <DependentUpon>ConsolePasswordInput.resx</DependentUpon>
+    </Compile>
+    <Compile Include="Strings\HttpOptions.Designer.cs">
+      <AutoGen>True</AutoGen>
+      <DesignTime>True</DesignTime>
+      <DependentUpon>HttpOptions.resx</DependentUpon>
+    </Compile>
+    <Compile Include="RunScript.cs" />
+    <Compile Include="Strings\RunScript.Designer.cs">
+      <AutoGen>True</AutoGen>
+      <DesignTime>True</DesignTime>
+      <DependentUpon>RunScript.resx</DependentUpon>
+    </Compile>
+    <Compile Include="Strings\SendMail.Designer.cs">
+      <AutoGen>True</AutoGen>
+      <DesignTime>True</DesignTime>
+      <DependentUpon>SendMail.resx</DependentUpon>
+    </Compile>
+  </ItemGroup>
+  <ItemGroup>
+    <ProjectReference Include="..\..\Interface\Duplicati.Library.Interface.csproj">
+      <Project>{C5899F45-B0FF-483C-9D38-24A9FCAAB237}</Project>
+      <Name>Duplicati.Library.Interface</Name>
+    </ProjectReference>
+    <ProjectReference Include="..\..\Utility\Duplicati.Library.Utility.csproj">
+      <Project>{DE3E5D4C-51AB-4E5E-BEE8-E636CEBFBA65}</Project>
+      <Name>Duplicati.Library.Utility</Name>
+    </ProjectReference>
+    <ProjectReference Include="..\..\Logging\Duplicati.Library.Logging.csproj">
+      <Project>{D10A5FC0-11B4-4E70-86AA-8AEA52BD9798}</Project>
+      <Name>Duplicati.Library.Logging</Name>
+    </ProjectReference>
+  </ItemGroup>
+  <ItemGroup>
+    <None Include="Duplicati.snk" />
+    <Content Include="run-script-example.bat">
+      <CopyToOutputDirectory>PreserveNewest</CopyToOutputDirectory>
+    </Content>
+  </ItemGroup>
+  <ItemGroup />
+  <ItemGroup>
+    <EmbeddedResource Include="Strings\ConsolePasswordInput.resx">
+      <Generator>ResXFileCodeGenerator</Generator>
+      <LastGenOutput>ConsolePasswordInput.Designer.cs</LastGenOutput>
+    </EmbeddedResource>
+    <EmbeddedResource Include="Strings\HttpOptions.resx">
+      <Generator>ResXFileCodeGenerator</Generator>
+      <LastGenOutput>HttpOptions.Designer.cs</LastGenOutput>
+    </EmbeddedResource>
+    <EmbeddedResource Include="Strings\RunScript.resx">
+      <Generator>ResXFileCodeGenerator</Generator>
+      <LastGenOutput>RunScript.Designer.cs</LastGenOutput>
+    </EmbeddedResource>
+    <EmbeddedResource Include="Strings\SendMail.resx">
+      <Generator>ResXFileCodeGenerator</Generator>
+      <LastGenOutput>SendMail.Designer.cs</LastGenOutput>
+    </EmbeddedResource>
+  </ItemGroup>
+  <Import Project="$(MSBuildToolsPath)\Microsoft.CSharp.targets" />
+  <!-- To modify your build process, add your task inside one of the targets below and uncomment it. 
+       Other similar extension points exist, see Microsoft.Common.targets.
+  <Target Name="BeforeBuild">
+  </Target>
+  <Target Name="AfterBuild">
+  </Target>
+  -->
+  <ItemGroup>
+    <Content Include="run-script-example.sh">
+      <CopyToOutputDirectory>PreserveNewest</CopyToOutputDirectory>
+    </Content>
+  </ItemGroup>
 </Project>